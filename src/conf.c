/* tinyproxy - A fast light-weight HTTP proxy
 * Copyright (C) 2004 Robert James Kaes <rjkaes@users.sourceforge.net>
 * Copyright (C) 2009 Michael Adam <obnox@samba.org>
 *
 * This program is free software; you can redistribute it and/or modify
 * it under the terms of the GNU General Public License as published by
 * the Free Software Foundation; either version 2 of the License, or
 * (at your option) any later version.
 *
 * This program is distributed in the hope that it will be useful,
 * but WITHOUT ANY WARRANTY; without even the implied warranty of
 * MERCHANTABILITY or FITNESS FOR A PARTICULAR PURPOSE.  See the
 * GNU General Public License for more details.
 *
 * You should have received a copy of the GNU General Public License along
 * with this program; if not, write to the Free Software Foundation, Inc.,
 * 51 Franklin Street, Fifth Floor, Boston, MA 02110-1301 USA.
 */

/* Parses the configuration file and sets up the config_s structure for
 * use by the application.  This file replaces the old grammar.y and
 * scanner.l files.  It takes up less space and _I_ think is easier to
 * add new directives to.  Who knows if I'm right though.
 */

#include "conf.h"

#include "acl.h"
#include "anonymous.h"
#include "filter.h"
#include "heap.h"
#include "html-error.h"
#include "log.h"
#include "reqs.h"
#include "reverse-proxy.h"
#include "upstream.h"
#include "connect-ports.h"
#include "basicauth.h"

/*
 * The configuration directives are defined in the structure below.  Each
 * directive requires a regular expression to match against, and a
 * function to call when the regex is matched.
 *
 * Below are defined certain constant regular expression strings that
 * can (and likely should) be used when building the regex for the
 * given directive.
 */
#define WS "[[:space:]]+"
#define STR "\"([^\"]+)\""
#define BOOL "(yes|on|no|off)"
#define INT "((0x)?[[:digit:]]+)"
#define ALNUM "([-a-z0-9._]+)"
#define USERNAME "([^:]*)"
#define PASSWORD "([^@]*)"
#define IP "((([0-9]{1,3})\\.){3}[0-9]{1,3})"
#define IPMASK "(" IP "(/[[:digit:]]+)?)"
#define IPV6 "(" \
        "(([0-9a-f]{1,4}:){1,1}(:[0-9a-f]{1,4}){1,6})|" \
        "(([0-9a-f]{1,4}:){1,2}(:[0-9a-f]{1,4}){1,5})|" \
        "(([0-9a-f]{1,4}:){1,3}(:[0-9a-f]{1,4}){1,4})|" \
        "(([0-9a-f]{1,4}:){1,4}(:[0-9a-f]{1,4}){1,3})|" \
        "(([0-9a-f]{1,4}:){1,5}(:[0-9a-f]{1,4}){1,2})|" \
        "(([0-9a-f]{1,4}:){1,6}(:[0-9a-f]{1,4}){1,1})|" \
        "((([0-9a-f]{1,4}:){1,7}|:):)|" \
        "(:(:[0-9a-f]{1,4}){1,7})|" \
        "([0-9a-f]{1,4}(:[0-9a-f]{1,4}){1,7})|" \
        "(((([0-9a-f]{1,4}:){6})(25[0-5]|2[0-4]\\d|[0-1]?\\d?\\d)(\\.(25[0-5]|2[0-4]\\d|[0-1]?\\d?\\d)){3}))|" \
        "((([0-9a-f]{1,4}:){5}[0-9a-f]{1,4}:(25[0-5]|2[0-4]\\d|[0-1]?\\d?\\d)(\\.(25[0-5]|2[0-4]\\d|[0-1]?\\d?\\d)){3}))|" \
        "(([0-9a-f]{1,4}:){5}:[0-9a-f]{1,4}:(25[0-5]|2[0-4]\\d|[0-1]?\\d?\\d)(\\.(25[0-5]|2[0-4]\\d|[0-1]?\\d?\\d)){3})|" \
        "(([0-9a-f]{1,4}:){1,1}(:[0-9a-f]{1,4}){1,4}:(25[0-5]|2[0-4]\\d|[0-1]?\\d?\\d)(\\.(25[0-5]|2[0-4]\\d|[0-1]?\\d?\\d)){3})|" \
        "(([0-9a-f]{1,4}:){1,2}(:[0-9a-f]{1,4}){1,3}:(25[0-5]|2[0-4]\\d|[0-1]?\\d?\\d)(\\.(25[0-5]|2[0-4]\\d|[0-1]?\\d?\\d)){3})|" \
        "(([0-9a-f]{1,4}:){1,3}(:[0-9a-f]{1,4}){1,2}:(25[0-5]|2[0-4]\\d|[0-1]?\\d?\\d)(\\.(25[0-5]|2[0-4]\\d|[0-1]?\\d?\\d)){3})|" \
        "(([0-9a-f]{1,4}:){1,4}(:[0-9a-f]{1,4}){1,1}:(25[0-5]|2[0-4]\\d|[0-1]?\\d?\\d)(\\.(25[0-5]|2[0-4]\\d|[0-1]?\\d?\\d)){3})|" \
        "((([0-9a-f]{1,4}:){1,5}|:):(25[0-5]|2[0-4]\\d|[0-1]?\\d?\\d)(\\.(25[0-5]|2[0-4]\\d|[0-1]?\\d?\\d)){3})|" \
        "(:(:[0-9a-f]{1,4}){1,5}:(25[0-5]|2[0-4]\\d|[0-1]?\\d?\\d)(\\.(25[0-5]|2[0-4]\\d|[0-1]?\\d?\\d)){3})" \
        ")"

#define IPV6MASK "(" IPV6 "(/[[:digit:]]+)?)"
#define BEGIN "^[[:space:]]*"
#define END "[[:space:]]*$"
#define PIPE "\\|"

/*
 * Limit the maximum number of substring matches to a reasonably high
 * number.  Given the usual structure of the configuration file, sixteen
 * substring matches should be plenty.
 */
#define RE_MAX_MATCHES 50

/*
 * All configuration handling functions are REQUIRED to be defined
 * with the same function template as below.
 */
typedef int (*CONFFILE_HANDLER) (struct config_s *, const char *,
             unsigned long, regmatch_t[]);

/*
 * Define the pattern used by any directive handling function.  The
 * following arguments are defined:
 *
 *   struct config_s* conf   pointer to the current configuration structure
 *   const char* line          full line matched by the regular expression
 *   regmatch_t match[]        offsets to the substrings matched
 *
 * The handling function must return 0 if the directive was processed
 * properly.  Any errors are reported by returning a non-zero value.
 */
#define HANDLE_FUNC(func) \
  int func(struct config_s* conf, const char* line, \
           unsigned long lineno, regmatch_t match[])

/*
 * List all the handling functions.  These are defined later, but they need
 * to be in-scope before the big structure below.
 */
static HANDLE_FUNC (handle_nop)
{
        return 0;
}                               /* do nothing function */

static HANDLE_FUNC (handle_allow);
static HANDLE_FUNC (handle_basicauth);
static HANDLE_FUNC (handle_anonymous);
static HANDLE_FUNC (handle_bind);
static HANDLE_FUNC (handle_bindsame);
static HANDLE_FUNC (handle_connectport);
static HANDLE_FUNC (handle_defaulterrorfile);
static HANDLE_FUNC (handle_deny);
static HANDLE_FUNC (handle_errorfile);
static HANDLE_FUNC (handle_addheader);
#ifdef FILTER_ENABLE
static HANDLE_FUNC (handle_filter);
static HANDLE_FUNC (handle_filtercasesensitive);
static HANDLE_FUNC (handle_filterdefaultdeny);
static HANDLE_FUNC (handle_filterextended);
static HANDLE_FUNC (handle_filterurls);
#endif
static HANDLE_FUNC (handle_group);
static HANDLE_FUNC (handle_listen);
static HANDLE_FUNC (handle_logfile);
static HANDLE_FUNC (handle_loglevel);
static HANDLE_FUNC (handle_maxclients);
static HANDLE_FUNC (handle_obsolete);
static HANDLE_FUNC (handle_pidfile);
static HANDLE_FUNC (handle_port);
#ifdef REVERSE_SUPPORT
static HANDLE_FUNC (handle_reversebaseurl);
static HANDLE_FUNC (handle_reversemagic);
static HANDLE_FUNC (handle_reverseonly);
static HANDLE_FUNC (handle_reversepath);
#endif
static HANDLE_FUNC (handle_statfile);
static HANDLE_FUNC (handle_stathost);
static HANDLE_FUNC (handle_syslog);
static HANDLE_FUNC (handle_timeout);

static HANDLE_FUNC (handle_user);
static HANDLE_FUNC (handle_viaproxyname);
static HANDLE_FUNC (handle_disableviaheader);
static HANDLE_FUNC (handle_xtinyproxy);

#ifdef UPSTREAM_SUPPORT
static HANDLE_FUNC (handle_deadtime);
static HANDLE_FUNC (handle_upstream);
static HANDLE_FUNC (handle_upstream_no);
#endif

static void config_free_regex (void);

/*
 * This macro can be used to make standard directives in the form:
 *   directive arguments [arguments ...]
 *
 * The directive itself will be the first matched substring.
 *
 * Note that this macro is not required.  As you can see below, the
 * comment and blank line elements are defined explicitly since they
 * do not follow the pattern above.  This macro is for convenience
 * only.
 */
#define STDCONF(d, re, func) { BEGIN "(" d ")" WS re END, func, NULL }

/*
 * Holds the regular expression used to match the configuration directive,
 * the function pointer to the routine to handle the directive, and
 * for internal use, a pointer to the compiled regex so it only needs
 * to be compiled one.
 */
struct {
        const char *re;
        CONFFILE_HANDLER handler;
        regex_t *cre;
} directives[] = {
        /* comments */
        {
        BEGIN "#", handle_nop, NULL},
            /* blank lines */
        {
<<<<<<< HEAD
        "^[[:space:]]+$", handle_nop, NULL},
            /* string arguments */
            STDCONF ("logfile", STR, handle_logfile),
            STDCONF ("pidfile", STR, handle_pidfile),
            STDCONF ("anonymous", STR, handle_anonymous),
            STDCONF ("viaproxyname", STR, handle_viaproxyname),
            STDCONF ("defaulterrorfile", STR, handle_defaulterrorfile),
            STDCONF ("statfile", STR, handle_statfile),
            STDCONF ("stathost", STR, handle_stathost),
            STDCONF ("xtinyproxy", BOOL, handle_xtinyproxy),
            /* boolean arguments */
            STDCONF ("syslog", BOOL, handle_syslog),
            STDCONF ("bindsame", BOOL, handle_bindsame),
            STDCONF ("disableviaheader", BOOL, handle_disableviaheader),
            /* integer arguments */
            STDCONF ("port", INT, handle_port),
            STDCONF ("maxclients", INT, handle_maxclients),
            STDCONF ("maxspareservers", INT, handle_maxspareservers),
            STDCONF ("minspareservers", INT, handle_minspareservers),
            STDCONF ("startservers", INT, handle_startservers),
            STDCONF ("maxrequestsperchild", INT, handle_maxrequestsperchild),
            STDCONF ("timeout", INT, handle_timeout),
#ifdef UPSTREAM_SUPPORT
            STDCONF ("deadtime", INT, handle_deadtime),
#endif
            STDCONF ("connectport", INT, handle_connectport),
            /* alphanumeric arguments */
            STDCONF ("user", ALNUM, handle_user),
            STDCONF ("group", ALNUM, handle_group),
            /* ip arguments */
            STDCONF ("listen", "(" IP "|" IPV6 ")", handle_listen),
            STDCONF ("allow", "(" "(" IPMASK "|" IPV6MASK ")" "|" ALNUM ")",
                     handle_allow),
            STDCONF ("deny", "(" "(" IPMASK "|" IPV6MASK ")" "|" ALNUM ")",
                     handle_deny),
            STDCONF ("bind", "(" IP "|" IPV6 ")", handle_bind),
            /* other */
            STDCONF ("basicauth", ALNUM WS ALNUM, handle_basicauth),
            STDCONF ("errorfile", INT WS STR, handle_errorfile),
            STDCONF ("addheader", STR WS STR, handle_addheader),
=======
                "^[[:space:]]+$", handle_nop, NULL
        },
        /* string arguments */
        STDCONF ("logfile", STR, handle_logfile),
        STDCONF ("pidfile", STR, handle_pidfile),
        STDCONF ("anonymous", STR, handle_anonymous),
        STDCONF ("viaproxyname", STR, handle_viaproxyname),
        STDCONF ("defaulterrorfile", STR, handle_defaulterrorfile),
        STDCONF ("statfile", STR, handle_statfile),
        STDCONF ("stathost", STR, handle_stathost),
        STDCONF ("xtinyproxy",  BOOL, handle_xtinyproxy),
        /* boolean arguments */
        STDCONF ("syslog", BOOL, handle_syslog),
        STDCONF ("bindsame", BOOL, handle_bindsame),
        STDCONF ("disableviaheader", BOOL, handle_disableviaheader),
        /* integer arguments */
        STDCONF ("port", INT, handle_port),
        STDCONF ("maxclients", INT, handle_maxclients),
        STDCONF ("maxspareservers", INT, handle_obsolete),
        STDCONF ("minspareservers", INT, handle_obsolete),
        STDCONF ("startservers", INT, handle_obsolete),
        STDCONF ("maxrequestsperchild", INT, handle_obsolete),
        STDCONF ("timeout", INT, handle_timeout),
        STDCONF ("connectport", INT, handle_connectport),
        /* alphanumeric arguments */
        STDCONF ("user", ALNUM, handle_user),
        STDCONF ("group", ALNUM, handle_group),
        /* ip arguments */
        STDCONF ("listen", "(" IP "|" IPV6 ")", handle_listen),
        STDCONF ("allow", "(" "(" IPMASK "|" IPV6MASK ")" "|" ALNUM ")",
                 handle_allow),
        STDCONF ("deny", "(" "(" IPMASK "|" IPV6MASK ")" "|" ALNUM ")",
                 handle_deny),
        STDCONF ("bind", "(" IP "|" IPV6 ")", handle_bind),
        /* other */
        STDCONF ("basicauth", ALNUM WS ALNUM, handle_basicauth),
        STDCONF ("errorfile", INT WS STR, handle_errorfile),
        STDCONF ("addheader",  STR WS STR, handle_addheader),

>>>>>>> cd005a94
#ifdef FILTER_ENABLE
            /* filtering */
            STDCONF ("filter", STR, handle_filter),
            STDCONF ("filterurls", BOOL, handle_filterurls),
            STDCONF ("filterextended", BOOL, handle_filterextended),
            STDCONF ("filterdefaultdeny", BOOL, handle_filterdefaultdeny),
            STDCONF ("filtercasesensitive", BOOL, handle_filtercasesensitive),
#endif
#ifdef REVERSE_SUPPORT
            /* Reverse proxy arguments */
            STDCONF ("reversebaseurl", STR, handle_reversebaseurl),
            STDCONF ("reverseonly", BOOL, handle_reverseonly),
            STDCONF ("reversemagic", BOOL, handle_reversemagic),
            STDCONF ("reversepath", STR "(" WS STR ")?", handle_reversepath),
#endif
#ifdef UPSTREAM_SUPPORT
        {
        BEGIN "(upstream)" WS "(none)" WS STR END, handle_upstream_no, NULL},
        {
                BEGIN "(upstream)" WS "(http|socks4|socks5)" WS
                    "(" USERNAME /*username */ ":" PASSWORD /*password */ "@"
        ")?"
                    "(" IP "|" ALNUM ")" ":" INT "(" "(" PIPE "(" IP
                    "|" ALNUM ")" ":" INT ")+" ")?" "(" WS STR ")?"
                    END, handle_upstream, NULL},
#endif
            /* loglevel */
            STDCONF ("loglevel", "(critical|error|warning|notice|connect|info)",
                     handle_loglevel)
};

const unsigned int ndirectives = sizeof (directives) / sizeof (directives[0]);

static void free_added_headers (vector_t add_headers)
{
        ssize_t i;

        for (i = 0; i < vector_length (add_headers); i++) {
                http_header_t *header = (http_header_t *)
                    vector_getentry (add_headers, i, NULL);

                safefree (header->name);
                safefree (header->value);
        }

        vector_delete (add_headers);
}

void free_config (struct config_s *conf)
{
        safefree (conf->config_file);
        safefree (conf->logf_name);
        safefree (conf->stathost);
        safefree (conf->user);
        safefree (conf->group);
        vector_delete (conf->listen_addrs);
        vector_delete (conf->basicauth_list);
#ifdef FILTER_ENABLE
        safefree (conf->filter);
#endif /* FILTER_ENABLE */
#ifdef REVERSE_SUPPORT
        free_reversepath_list (conf->reversepath_list);
        safefree (conf->reversebaseurl);
#endif
#ifdef UPSTREAM_SUPPORT
        free_upstream_list (conf->upstream_list);
#endif /* UPSTREAM_SUPPORT */
        safefree (conf->pidpath);
        safefree (conf->bind_address);
        safefree (conf->via_proxy_name);
        hashmap_delete (conf->errorpages);
        free_added_headers (conf->add_headers);
        safefree (conf->errorpage_undef);
        safefree (conf->statpage);
        flush_access_list (conf->access_list);
        free_connect_ports_list (conf->connect_ports);
        hashmap_delete (conf->anonymous_map);

        memset (conf, 0, sizeof (*conf));
}

/*
 * Compiles the regular expressions used by the configuration file.  This
 * routine MUST be called before trying to parse the configuration file.
 *
 * Returns 0 on success; negative upon failure.
 */
int config_compile_regex (void)
{
        unsigned int i, r;

        for (i = 0; i != ndirectives; ++i) {
                assert (directives[i].handler);
                assert (!directives[i].cre);

                directives[i].cre = (regex_t *) safemalloc (sizeof (regex_t));
                if (!directives[i].cre)
                        return -1;

                r = regcomp (directives[i].cre,
                             directives[i].re,
                             REG_EXTENDED | REG_ICASE | REG_NEWLINE);
                if (r)
                        return r;
        }

        atexit (config_free_regex);

        return 0;
}

/*
 * Frees pre-compiled regular expressions used by the configuration
 * file. This function is registered to be automatically called at exit.
 */
static void config_free_regex (void)
{
        unsigned int i;

        for (i = 0; i < ndirectives; i++) {
                if (directives[i].cre) {
                        regfree (directives[i].cre);
                        safefree (directives[i].cre);
                        directives[i].cre = NULL;
                }
        }
}

/*
 * Attempt to match the supplied line with any of the configuration
 * regexes defined above.  If a match is found, call the handler
 * function to process the directive.
 *
 * Returns 0 if a match was found and successfully processed; otherwise,
 * a negative number is returned.
 */
static int check_match (struct config_s *conf, const char *line,
                        unsigned long lineno)
{
        regmatch_t match[RE_MAX_MATCHES];
        unsigned int i;

        assert (ndirectives > 0);
        for (i = 0; i != ndirectives; ++i) {
                assert (directives[i].cre);
                if (!regexec
                    (directives[i].cre, line, RE_MAX_MATCHES, match, 0))
                        return (*directives[i].handler) (conf, line, lineno, match);
        }

        return -1;
}

/*
 * Parse the previously opened configuration stream.
 */
static int config_parse (struct config_s *conf, FILE * f)
{
        char buffer[1024];      /* 1KB lines should be plenty */
        unsigned long lineno = 1;

        while (fgets (buffer, sizeof (buffer), f)) {
                if (check_match (conf, buffer, lineno)) {
                        printf ("Syntax error on line %ld\n", lineno);
                        return 1;
                }
                ++lineno;
        }
        return 0;
}

/**
 * Read the settings from a config file.
 */
static int load_config_file (const char *config_fname, struct config_s *conf)
{
        FILE *config_file;
        int ret = -1;

        config_file = fopen (config_fname, "r");
        if (!config_file) {
                fprintf (stderr,
                         "%s: Could not open config file \"%s\".\n",
                         PACKAGE, config_fname);
                goto done;
        }

        if (config_parse (conf, config_file)) {
                fprintf (stderr, "Unable to parse config file. "
                         "Not starting.\n");
                goto done;
        }

        ret = 0;

done:
        if (config_file)
                fclose (config_file);

        return ret;
}

static void initialize_with_defaults (struct config_s *conf,
                                      struct config_s *defaults)
{
        if (defaults->logf_name) {
                conf->logf_name = safestrdup (defaults->logf_name);
        }

        if (defaults->config_file) {
                conf->config_file = safestrdup (defaults->config_file);
        }

        conf->syslog = defaults->syslog;
        conf->port = defaults->port;

        if (defaults->stathost) {
                conf->stathost = safestrdup (defaults->stathost);
        }

        conf->godaemon = defaults->godaemon;
        conf->quit = defaults->quit;

        if (defaults->user) {
                conf->user = safestrdup (defaults->user);
        }

        if (defaults->group) {
                conf->group = safestrdup (defaults->group);
        }

        if (defaults->listen_addrs) {
                ssize_t i;

                conf->listen_addrs = vector_create ();
                for (i = 0; i < vector_length (defaults->listen_addrs); i++) {
                        char *addr;
                        size_t size;
                        addr = (char *) vector_getentry (defaults->listen_addrs,
                                                         i, &size);
                        vector_append (conf->listen_addrs, addr, size);
                }

        }
#ifdef FILTER_ENABLE
        if (defaults->filter) {
                conf->filter = safestrdup (defaults->filter);
        }

        conf->filter_url = defaults->filter_url;
        conf->filter_extended = defaults->filter_extended;
        conf->filter_casesensitive = defaults->filter_casesensitive;
#endif /* FILTER_ENABLE */

#ifdef XTINYPROXY_ENABLE
        conf->add_xtinyproxy = defaults->add_xtinyproxy;
#endif

#ifdef REVERSE_SUPPORT
        /* struct reversepath *reversepath_list; */
        conf->reverseonly = defaults->reverseonly;
        conf->reversemagic = defaults->reversemagic;

        if (defaults->reversebaseurl) {
                conf->reversebaseurl = safestrdup (defaults->reversebaseurl);
        }
#endif

#ifdef UPSTREAM_SUPPORT
        /* struct upstream *upstream_list; */
#endif /* UPSTREAM_SUPPORT */

        if (defaults->pidpath) {
                conf->pidpath = safestrdup (defaults->pidpath);
        }

        conf->idletimeout = defaults->idletimeout;

#ifdef UPSTREAM_SUPPORT
        conf->deadtime = defaults->deadtime;
#endif

        if (defaults->bind_address) {
                conf->bind_address = safestrdup (defaults->bind_address);
        }

        conf->bindsame = defaults->bindsame;

        if (defaults->via_proxy_name) {
                conf->via_proxy_name = safestrdup (defaults->via_proxy_name);
        }

        conf->disable_viaheader = defaults->disable_viaheader;

        if (defaults->errorpage_undef) {
                conf->errorpage_undef = safestrdup (defaults->errorpage_undef);
        }

        if (defaults->statpage) {
                conf->statpage = safestrdup (defaults->statpage);
        }

        /* vector_t access_list; */
        /* vector_t connect_ports; */
        /* hashmap_t anonymous_map; */
}

/**
 * Load the configuration.
 */
int reload_config_file (const char *config_fname, struct config_s *conf,
                        struct config_s *defaults)
{
        int ret;

        log_message (LOG_INFO, "Reloading config file");

        free_config (conf);

        initialize_with_defaults (conf, defaults);

        ret = load_config_file (config_fname, conf);
        if (ret != 0) {
                goto done;
        }

        /* Set the default values if they were not set in the config file. */
        if (conf->port == 0) {
                /*
                 * Don't log here in error path:
                 * logging might not be set up yet!
                 */
                fprintf (stderr, PACKAGE ": You MUST set a Port in the "
                         "config file.\n");
                ret = -1;
                goto done;
        }

        if (!conf->user) {
                log_message (LOG_WARNING, "You SHOULD set a UserName in the "
                             "config file. Using current user instead.");
        }

        if (conf->idletimeout == 0) {
                log_message (LOG_WARNING, "Invalid idle time setting. "
                             "Only values greater than zero are allowed. "
                             "Therefore setting idle timeout to %u seconds.",
                             MAX_IDLE_TIME);
                conf->idletimeout = MAX_IDLE_TIME;
        }
#ifdef UPSTREAM_SUPPORT
        if (conf->deadtime == 0) {
                log_message (LOG_WARNING, "Invalid dead time setting. "
                             "Only values greater than zero are allowed. "
                             "Therefore setting idle timeout to %u seconds.",
                             MAX_DEAD_TIME);
                conf->deadtime = MAX_DEAD_TIME;
        }
#endif

done:
        return ret;
}

/***********************************************************************
 *
 * The following are basic data extraction building blocks that can
 * be used to simplify the parsing of a directive.
 *
 ***********************************************************************/

static char *get_string_arg (const char *line, regmatch_t * match)
{
        char *p;
        const unsigned int len = match->rm_eo - match->rm_so;

        assert (line);
        assert (len > 0);

        p = (char *) safemalloc (len + 1);
        if (!p)
                return NULL;

        memcpy (p, line + match->rm_so, len);
        p[len] = '\0';
        return p;
}

static int set_string_arg (char **var, const char *line, regmatch_t * match)
{
        char *arg = get_string_arg (line, match);

        if (!arg)
                return -1;

        if (*var != NULL) {
                safefree (*var);
        }

        *var = arg;

        return 0;
}

static int get_bool_arg (const char *line, regmatch_t * match)
{
        const char *p = line + match->rm_so;

        assert (line);
        assert (match && match->rm_so != -1);

        /* "y"es or o"n" map as true, otherwise it's false. */
        if (tolower (p[0]) == 'y' || tolower (p[1]) == 'n')
                return 1;
        else
                return 0;
}

static int
set_bool_arg (unsigned int *var, const char *line, regmatch_t * match)
{
        assert (var);
        assert (line);
        assert (match && match->rm_so != -1);

        *var = get_bool_arg (line, match);
        return 0;
}

static unsigned long get_long_arg (const char *line, regmatch_t * match)
{
        assert (line);
        assert (match && match->rm_so != -1);

        return strtoul (line + match->rm_so, NULL, 0);
}

static int set_int_arg (unsigned int *var, const char *line, regmatch_t * match)
{
        assert (var);
        assert (line);
        assert (match);

        *var = (unsigned int) get_long_arg (line, match);
        return 0;
}

/***********************************************************************
 *
 * Below are all the directive handling functions.  You will notice
 * that most of the directives delegate to one of the basic data
 * extraction routines.  This is deliberate.  To add a new directive
 * to tinyproxy only requires you to define the regular expression
 * above and then figure out what data extract routine to use.
 *
 * However, you will also notice that more complicated directives are
 * possible.  You can make your directive as complicated as you require
 * to express a solution to the problem you're tackling.
 *
 * See the definition/comment about the HANDLE_FUNC() macro to learn
 * what arguments are supplied to the handler, and to determine what
 * values to return.
 *
 ***********************************************************************/

static HANDLE_FUNC (handle_logfile)
{
        return set_string_arg (&conf->logf_name, line, &match[2]);
}

static HANDLE_FUNC (handle_pidfile)
{
        return set_string_arg (&conf->pidpath, line, &match[2]);
}

static HANDLE_FUNC (handle_anonymous)
{
        char *arg = get_string_arg (line, &match[2]);

        if (!arg)
                return -1;

        anonymous_insert (arg);
        safefree (arg);
        return 0;
}

static HANDLE_FUNC (handle_viaproxyname)
{
        int r = set_string_arg (&conf->via_proxy_name, line, &match[2]);

        if (r)
                return r;
        log_message (LOG_INFO,
                     "Setting \"Via\" header to '%s'", conf->via_proxy_name);
        return 0;
}

static HANDLE_FUNC (handle_disableviaheader)
{
        int r = set_bool_arg (&conf->disable_viaheader, line, &match[2]);

        if (r) {
                return r;
        }

        log_message (LOG_INFO, "Disabling transmission of the \"Via\" header.");
        return 0;
}

static HANDLE_FUNC (handle_defaulterrorfile)
{
        return set_string_arg (&conf->errorpage_undef, line, &match[2]);
}

static HANDLE_FUNC (handle_statfile)
{
        return set_string_arg (&conf->statpage, line, &match[2]);
}

static HANDLE_FUNC (handle_stathost)
{
        int r = set_string_arg (&conf->stathost, line, &match[2]);

        if (r)
                return r;
        log_message (LOG_INFO, "Stathost set to \"%s\"", conf->stathost);
        return 0;
}

static HANDLE_FUNC (handle_xtinyproxy)
{
#ifdef XTINYPROXY_ENABLE
        return set_bool_arg (&conf->add_xtinyproxy, line, &match[2]);
#else
        fprintf (stderr,
                 "XTinyproxy NOT Enabled! Recompile with --enable-xtinyproxy\n");
        return 1;
#endif
}

static HANDLE_FUNC (handle_syslog)
{
        return set_bool_arg (&conf->syslog, line, &match[2]);
}

static HANDLE_FUNC (handle_bindsame)
{
        int r = set_bool_arg (&conf->bindsame, line, &match[2]);

        if (r)
                return r;
        log_message (LOG_INFO, "Binding outgoing connection to incoming IP");
        return 0;
}

static HANDLE_FUNC (handle_port)
{
        set_int_arg (&conf->port, line, &match[2]);

        if (conf->port > 65535) {
                fprintf (stderr, "Bad port number (%d) supplied for Port.\n",
                         conf->port);
                return 1;
        }

        return 0;
}

static HANDLE_FUNC (handle_maxclients)
{
        set_int_arg (&conf->maxclients, line, &match[2]);
        return 0;
}

static HANDLE_FUNC (handle_obsolete)
{
<<<<<<< HEAD
        child_configure (CHILD_MAXSPARESERVERS, get_long_arg (line, &match[2]));
        return 0;
}

static HANDLE_FUNC (handle_minspareservers)
{
        child_configure (CHILD_MINSPARESERVERS, get_long_arg (line, &match[2]));
        return 0;
}

static HANDLE_FUNC (handle_startservers)
{
        child_configure (CHILD_STARTSERVERS, get_long_arg (line, &match[2]));
        return 0;
}

static HANDLE_FUNC (handle_maxrequestsperchild)
{
        child_configure (CHILD_MAXREQUESTSPERCHILD,
                         get_long_arg (line, &match[2]));
=======
        fprintf (stderr, "WARNING: obsolete config item on line %lu\n",
                 lineno);
>>>>>>> cd005a94
        return 0;
}

static HANDLE_FUNC (handle_timeout)
{
        return set_int_arg (&conf->idletimeout, line, &match[2]);
}

#ifdef UPSTREAM_SUPPORT
static HANDLE_FUNC (handle_deadtime)
{
        return set_int_arg (&conf->deadtime, line, &match[2]);
}
#endif

static HANDLE_FUNC (handle_connectport)
{
        add_connect_port_allowed (get_long_arg (line, &match[2]),
                                  &conf->connect_ports);
        return 0;
}

static HANDLE_FUNC (handle_user)
{
        return set_string_arg (&conf->user, line, &match[2]);
}

static HANDLE_FUNC (handle_group)
{
        return set_string_arg (&conf->group, line, &match[2]);
}

static HANDLE_FUNC (handle_allow)
{
        char *arg = get_string_arg (line, &match[2]);

        insert_acl (arg, ACL_ALLOW, &conf->access_list);
        safefree (arg);
        return 0;
}

static HANDLE_FUNC (handle_deny)
{
        char *arg = get_string_arg (line, &match[2]);

        insert_acl (arg, ACL_DENY, &conf->access_list);
        safefree (arg);
        return 0;
}

static HANDLE_FUNC (handle_bind)
{
        int r = set_string_arg (&conf->bind_address, line, &match[2]);

        if (r)
                return r;
        log_message (LOG_INFO,
                     "Outgoing connections bound to IP %s", conf->bind_address);
        return 0;
}

static HANDLE_FUNC (handle_listen)
{
        char *arg = get_string_arg (line, &match[2]);

        if (arg == NULL) {
                return -1;
        }

        if (conf->listen_addrs == NULL) {
                conf->listen_addrs = vector_create ();
                if (conf->listen_addrs == NULL) {
                        log_message (LOG_WARNING, "Could not create a list "
                                     "of listen addresses.");
                        safefree (arg);
                        return -1;
                }
        }

        vector_append (conf->listen_addrs, arg, strlen (arg) + 1);

        log_message (LOG_INFO, "Added address [%s] to listen addresses.", arg);

        safefree (arg);
        return 0;
}

static HANDLE_FUNC (handle_errorfile)
{
        /*
         * Because an integer is defined as ((0x)?[[:digit:]]+) _two_
         * match places are used.  match[2] matches the full digit
         * string, while match[3] matches only the "0x" part if
         * present.  This is why the "string" is located at
         * match[4] (rather than the more intuitive match[3].
         */
        unsigned long int err = get_long_arg (line, &match[2]);
        char *page = get_string_arg (line, &match[4]);

        add_new_errorpage (page, err);
        safefree (page);
        return 0;
}

static HANDLE_FUNC (handle_addheader)
{
        char *name = get_string_arg (line, &match[2]);
        char *value = get_string_arg (line, &match[3]);
        http_header_t *header;

        if (!conf->add_headers) {
                conf->add_headers = vector_create ();
        }

        header = (http_header_t *) safemalloc (sizeof (http_header_t));
        header->name = name;
        header->value = value;

        vector_prepend (conf->add_headers, header, sizeof *header);

        safefree (header);

        /* Don't free name or value here, as they are referenced in the
         * struct inserted into the vector. */

        return 0;
}

/*
 * Log level's strings.

 */
struct log_levels_s {
        const char *string;
        int level;
};
static struct log_levels_s log_levels[] = {
        {"critical", LOG_CRIT},
        {"error", LOG_ERR},
        {"warning", LOG_WARNING},
        {"notice", LOG_NOTICE},
        {"connect", LOG_CONN},
        {"info", LOG_INFO}
};

static HANDLE_FUNC (handle_loglevel)
{
        static const unsigned int nlevels =
            sizeof (log_levels) / sizeof (log_levels[0]);
        unsigned int i;

        char *arg = get_string_arg (line, &match[2]);

        for (i = 0; i != nlevels; ++i) {
                if (!strcasecmp (arg, log_levels[i].string)) {
                        set_log_level (log_levels[i].level);
                        safefree (arg);
                        return 0;
                }
        }

        safefree (arg);
        return -1;
}

static HANDLE_FUNC (handle_basicauth)
{
        char *user, *pass;
        user = get_string_arg (line, &match[2]);
        if (!user)
                return -1;
        pass = get_string_arg (line, &match[3]);
        if (!pass) {
                safefree (user);
                return -1;
        }
        if (!conf->basicauth_list) {
                conf->basicauth_list = vector_create ();
        }

        basicauth_add (conf->basicauth_list, user, pass);
        safefree (user);
        safefree (pass);
        return 0;
}

#ifdef FILTER_ENABLE
static HANDLE_FUNC (handle_filter)
{
        return set_string_arg (&conf->filter, line, &match[2]);
}

static HANDLE_FUNC (handle_filterurls)
{
        return set_bool_arg (&conf->filter_url, line, &match[2]);
}

static HANDLE_FUNC (handle_filterextended)
{
        return set_bool_arg (&conf->filter_extended, line, &match[2]);
}

static HANDLE_FUNC (handle_filterdefaultdeny)
{
        assert (match[2].rm_so != -1);

        if (get_bool_arg (line, &match[2]))
                filter_set_default_policy (FILTER_DEFAULT_DENY);
        return 0;
}

static HANDLE_FUNC (handle_filtercasesensitive)
{
        return set_bool_arg (&conf->filter_casesensitive, line, &match[2]);
}
#endif

#ifdef REVERSE_SUPPORT
static HANDLE_FUNC (handle_reverseonly)
{
        return set_bool_arg (&conf->reverseonly, line, &match[2]);
}

static HANDLE_FUNC (handle_reversemagic)
{
        return set_bool_arg (&conf->reversemagic, line, &match[2]);
}

static HANDLE_FUNC (handle_reversebaseurl)
{
        return set_string_arg (&conf->reversebaseurl, line, &match[2]);
}

static HANDLE_FUNC (handle_reversepath)
{
        /*
         * The second string argument is optional.
         */
        char *arg1, *arg2;

        arg1 = get_string_arg (line, &match[2]);
        if (!arg1)
                return -1;

        if (match[4].rm_so != -1) {
                arg2 = get_string_arg (line, &match[4]);
                if (!arg2) {
                        safefree (arg1);
                        return -1;
                }
                reversepath_add (arg1, arg2, &conf->reversepath_list);
                safefree (arg1);
                safefree (arg2);
        } else {
                reversepath_add (NULL, arg1, &conf->reversepath_list);
                safefree (arg1);
        }
        return 0;
}
#endif

#ifdef UPSTREAM_SUPPORT

static enum proxy_type pt_from_string (const char *s)
{
        static const char pt_map[][7] = {
                [PT_NONE] = "none",
                [PT_HTTP] = "http",
                [PT_SOCKS4] = "socks4",
                [PT_SOCKS5] = "socks5",
        };
        unsigned i;
        for (i = 0; i < sizeof (pt_map) / sizeof (pt_map[0]); i++)
                if (!strcmp (pt_map[i], s))
                        return i;
        return PT_NONE;
}

static HANDLE_FUNC (handle_upstream)
{
        struct upstream_proxy_list *pltr, *plist;
        int mi = 2;
        char *domain = 0, *user = 0, *pass = 0, *tmp;
        enum proxy_type pt;

        pltr = plist = (upstream_proxy_list_t *)
            safemalloc (sizeof (upstream_proxy_list_t));
        tmp = get_string_arg (line, &match[mi]);
        pt = pt_from_string (tmp);
        safefree (tmp);
        mi += 2;

        if (match[mi].rm_so != -1)
                user = get_string_arg (line, &match[mi]);
        mi++;

        if (match[mi].rm_so != -1)
                pass = get_string_arg (line, &match[mi]);
        mi++;
        plist->host = get_string_arg (line, &match[mi]);
        if (!plist->host)
                return -1;

        mi += 5;
        plist->port = (int) get_long_arg (line, &match[mi]);
        plist->last_failed_connect = (time_t) 0;
        plist->next = NULL;

        mi += 2;
        /* if != -1 we have a list of proxy hosts seperated by |. */
        if (match[mi].rm_so != -1) {
                /* loop over proxy host list */
                char *phl, *pptr;

                phl = get_string_arg (line, &match[mi]);
                if (!phl)
                        return -1;
                pptr = strtok (phl, "|");
                while (pptr) {
                        char *cptr;
                        plist->next = (upstream_proxy_list_t *)
                            safemalloc (sizeof (upstream_proxy_list_t));
                        plist = plist->next;
                        plist->next = NULL;
                        cptr = strchr (pptr, ':');
                        *cptr++ = '\0';
                        plist->host = strdup (pptr);
                        plist->port = strtoul (cptr, NULL, 0);
                        plist->last_failed_connect = (time_t) 0;
                        pptr = strtok (NULL, "|");
                }
                safefree (phl);
        }

        mi += 10;
        if (match[mi].rm_so != -1)
                domain = get_string_arg (line, &match[mi]);

        upstream_add (pltr, domain, user, pass, pt, &conf->upstream_list);

        safefree (user);
        safefree (pass);
        safefree (domain);
        while (pltr) {
                struct upstream_proxy_list *tmpp = pltr;
                pltr = pltr->next;
                safefree (tmpp->host);
                safefree (tmpp);
        }

        return 0;
}

static HANDLE_FUNC (handle_upstream_no)
{
        char *domain;

        domain = get_string_arg (line, &match[3]);
        if (!domain)
                return -1;

        upstream_add (NULL, domain, 0, 0, PT_NONE, &conf->upstream_list);
        safefree (domain);

        return 0;
}
#endif<|MERGE_RESOLUTION|>--- conflicted
+++ resolved
@@ -194,51 +194,10 @@
 } directives[] = {
         /* comments */
         {
-        BEGIN "#", handle_nop, NULL},
-            /* blank lines */
+                BEGIN "#", handle_nop, NULL
+        },
+        /* blank lines */
         {
-<<<<<<< HEAD
-        "^[[:space:]]+$", handle_nop, NULL},
-            /* string arguments */
-            STDCONF ("logfile", STR, handle_logfile),
-            STDCONF ("pidfile", STR, handle_pidfile),
-            STDCONF ("anonymous", STR, handle_anonymous),
-            STDCONF ("viaproxyname", STR, handle_viaproxyname),
-            STDCONF ("defaulterrorfile", STR, handle_defaulterrorfile),
-            STDCONF ("statfile", STR, handle_statfile),
-            STDCONF ("stathost", STR, handle_stathost),
-            STDCONF ("xtinyproxy", BOOL, handle_xtinyproxy),
-            /* boolean arguments */
-            STDCONF ("syslog", BOOL, handle_syslog),
-            STDCONF ("bindsame", BOOL, handle_bindsame),
-            STDCONF ("disableviaheader", BOOL, handle_disableviaheader),
-            /* integer arguments */
-            STDCONF ("port", INT, handle_port),
-            STDCONF ("maxclients", INT, handle_maxclients),
-            STDCONF ("maxspareservers", INT, handle_maxspareservers),
-            STDCONF ("minspareservers", INT, handle_minspareservers),
-            STDCONF ("startservers", INT, handle_startservers),
-            STDCONF ("maxrequestsperchild", INT, handle_maxrequestsperchild),
-            STDCONF ("timeout", INT, handle_timeout),
-#ifdef UPSTREAM_SUPPORT
-            STDCONF ("deadtime", INT, handle_deadtime),
-#endif
-            STDCONF ("connectport", INT, handle_connectport),
-            /* alphanumeric arguments */
-            STDCONF ("user", ALNUM, handle_user),
-            STDCONF ("group", ALNUM, handle_group),
-            /* ip arguments */
-            STDCONF ("listen", "(" IP "|" IPV6 ")", handle_listen),
-            STDCONF ("allow", "(" "(" IPMASK "|" IPV6MASK ")" "|" ALNUM ")",
-                     handle_allow),
-            STDCONF ("deny", "(" "(" IPMASK "|" IPV6MASK ")" "|" ALNUM ")",
-                     handle_deny),
-            STDCONF ("bind", "(" IP "|" IPV6 ")", handle_bind),
-            /* other */
-            STDCONF ("basicauth", ALNUM WS ALNUM, handle_basicauth),
-            STDCONF ("errorfile", INT WS STR, handle_errorfile),
-            STDCONF ("addheader", STR WS STR, handle_addheader),
-=======
                 "^[[:space:]]+$", handle_nop, NULL
         },
         /* string arguments */
@@ -262,6 +221,9 @@
         STDCONF ("startservers", INT, handle_obsolete),
         STDCONF ("maxrequestsperchild", INT, handle_obsolete),
         STDCONF ("timeout", INT, handle_timeout),
+#ifdef UPSTREAM_SUPPORT
+        STDCONF ("deadtime", INT, handle_deadtime),
+#endif
         STDCONF ("connectport", INT, handle_connectport),
         /* alphanumeric arguments */
         STDCONF ("user", ALNUM, handle_user),
@@ -277,48 +239,50 @@
         STDCONF ("basicauth", ALNUM WS ALNUM, handle_basicauth),
         STDCONF ("errorfile", INT WS STR, handle_errorfile),
         STDCONF ("addheader",  STR WS STR, handle_addheader),
-
->>>>>>> cd005a94
+	
 #ifdef FILTER_ENABLE
-            /* filtering */
-            STDCONF ("filter", STR, handle_filter),
-            STDCONF ("filterurls", BOOL, handle_filterurls),
-            STDCONF ("filterextended", BOOL, handle_filterextended),
-            STDCONF ("filterdefaultdeny", BOOL, handle_filterdefaultdeny),
-            STDCONF ("filtercasesensitive", BOOL, handle_filtercasesensitive),
+        /* filtering */
+        STDCONF ("filter", STR, handle_filter),
+        STDCONF ("filterurls", BOOL, handle_filterurls),
+        STDCONF ("filterextended", BOOL, handle_filterextended),
+        STDCONF ("filterdefaultdeny", BOOL, handle_filterdefaultdeny),
+        STDCONF ("filtercasesensitive", BOOL, handle_filtercasesensitive),
 #endif
 #ifdef REVERSE_SUPPORT
-            /* Reverse proxy arguments */
-            STDCONF ("reversebaseurl", STR, handle_reversebaseurl),
-            STDCONF ("reverseonly", BOOL, handle_reverseonly),
-            STDCONF ("reversemagic", BOOL, handle_reversemagic),
-            STDCONF ("reversepath", STR "(" WS STR ")?", handle_reversepath),
+        /* Reverse proxy arguments */
+        STDCONF ("reversebaseurl", STR, handle_reversebaseurl),
+        STDCONF ("reverseonly", BOOL, handle_reverseonly),
+        STDCONF ("reversemagic", BOOL, handle_reversemagic),
+        STDCONF ("reversepath", STR "(" WS STR ")?", handle_reversepath),
 #endif
 #ifdef UPSTREAM_SUPPORT
         {
-        BEGIN "(upstream)" WS "(none)" WS STR END, handle_upstream_no, NULL},
+                BEGIN "(upstream)" WS "(none)" WS STR END, handle_upstream_no, NULL
+        },
+
         {
                 BEGIN "(upstream)" WS "(http|socks4|socks5)" WS
-                    "(" USERNAME /*username */ ":" PASSWORD /*password */ "@"
-        ")?"
-                    "(" IP "|" ALNUM ")" ":" INT "(" "(" PIPE "(" IP
-                    "|" ALNUM ")" ":" INT ")+" ")?" "(" WS STR ")?"
-                    END, handle_upstream, NULL},
-#endif
-            /* loglevel */
-            STDCONF ("loglevel", "(critical|error|warning|notice|connect|info)",
-                     handle_loglevel)
+                      "(" USERNAME /*username*/ ":" PASSWORD /*password*/ "@" ")?"
+                      "(" IP "|" ALNUM ")" ":" INT "(" "(" PIPE "(" IP
+                      "|" ALNUM ")" ":" INT ")+" ")?" "(" WS STR ")?"
+                END, handle_upstream, NULL
+        },
+#endif
+        /* loglevel */
+        STDCONF ("loglevel", "(critical|error|warning|notice|connect|info)",
+                 handle_loglevel)
 };
 
 const unsigned int ndirectives = sizeof (directives) / sizeof (directives[0]);
 
-static void free_added_headers (vector_t add_headers)
+static void
+free_added_headers (vector_t add_headers)
 {
         ssize_t i;
 
         for (i = 0; i < vector_length (add_headers); i++) {
                 http_header_t *header = (http_header_t *)
-                    vector_getentry (add_headers, i, NULL);
+                        vector_getentry (add_headers, i, NULL);
 
                 safefree (header->name);
                 safefree (header->value);
@@ -334,18 +298,18 @@
         safefree (conf->stathost);
         safefree (conf->user);
         safefree (conf->group);
-        vector_delete (conf->listen_addrs);
-        vector_delete (conf->basicauth_list);
+        vector_delete(conf->listen_addrs);
+        vector_delete(conf->basicauth_list);
 #ifdef FILTER_ENABLE
         safefree (conf->filter);
-#endif /* FILTER_ENABLE */
+#endif                          /* FILTER_ENABLE */
 #ifdef REVERSE_SUPPORT
-        free_reversepath_list (conf->reversepath_list);
+        free_reversepath_list(conf->reversepath_list);
         safefree (conf->reversebaseurl);
 #endif
 #ifdef UPSTREAM_SUPPORT
         free_upstream_list (conf->upstream_list);
-#endif /* UPSTREAM_SUPPORT */
+#endif                          /* UPSTREAM_SUPPORT */
         safefree (conf->pidpath);
         safefree (conf->bind_address);
         safefree (conf->via_proxy_name);
@@ -357,7 +321,7 @@
         free_connect_ports_list (conf->connect_ports);
         hashmap_delete (conf->anonymous_map);
 
-        memset (conf, 0, sizeof (*conf));
+        memset (conf, 0, sizeof(*conf));
 }
 
 /*
@@ -366,7 +330,8 @@
  *
  * Returns 0 on success; negative upon failure.
  */
-int config_compile_regex (void)
+int
+config_compile_regex (void)
 {
         unsigned int i, r;
 
@@ -394,7 +359,8 @@
  * Frees pre-compiled regular expressions used by the configuration
  * file. This function is registered to be automatically called at exit.
  */
-static void config_free_regex (void)
+static void
+config_free_regex (void)
 {
         unsigned int i;
 
@@ -513,16 +479,17 @@
         if (defaults->listen_addrs) {
                 ssize_t i;
 
-                conf->listen_addrs = vector_create ();
-                for (i = 0; i < vector_length (defaults->listen_addrs); i++) {
+                conf->listen_addrs = vector_create();
+                for (i=0; i < vector_length(defaults->listen_addrs); i++) {
                         char *addr;
                         size_t size;
-                        addr = (char *) vector_getentry (defaults->listen_addrs,
-                                                         i, &size);
-                        vector_append (conf->listen_addrs, addr, size);
+                        addr = (char *)vector_getentry(defaults->listen_addrs,
+                                                       i, &size);
+                        vector_append(conf->listen_addrs, addr, size);
                 }
 
         }
+
 #ifdef FILTER_ENABLE
         if (defaults->filter) {
                 conf->filter = safestrdup (defaults->filter);
@@ -531,7 +498,7 @@
         conf->filter_url = defaults->filter_url;
         conf->filter_extended = defaults->filter_extended;
         conf->filter_casesensitive = defaults->filter_casesensitive;
-#endif /* FILTER_ENABLE */
+#endif                          /* FILTER_ENABLE */
 
 #ifdef XTINYPROXY_ENABLE
         conf->add_xtinyproxy = defaults->add_xtinyproxy;
@@ -548,8 +515,9 @@
 #endif
 
 #ifdef UPSTREAM_SUPPORT
+        conf->upstream_list = NULL;
         /* struct upstream *upstream_list; */
-#endif /* UPSTREAM_SUPPORT */
+#endif                          /* UPSTREAM_SUPPORT */
 
         if (defaults->pidpath) {
                 conf->pidpath = safestrdup (defaults->pidpath);
@@ -708,7 +676,8 @@
         return 0;
 }
 
-static unsigned long get_long_arg (const char *line, regmatch_t * match)
+static unsigned long
+get_long_arg (const char *line, regmatch_t * match)
 {
         assert (line);
         assert (match && match->rm_so != -1);
@@ -716,7 +685,8 @@
         return strtoul (line + match->rm_so, NULL, 0);
 }
 
-static int set_int_arg (unsigned int *var, const char *line, regmatch_t * match)
+static int
+set_int_arg (unsigned int *var, const char *line, regmatch_t * match)
 {
         assert (var);
         assert (line);
@@ -773,7 +743,8 @@
         if (r)
                 return r;
         log_message (LOG_INFO,
-                     "Setting \"Via\" header to '%s'", conf->via_proxy_name);
+                     "Setting \"Via\" header to '%s'",
+                     conf->via_proxy_name);
         return 0;
 }
 
@@ -785,7 +756,8 @@
                 return r;
         }
 
-        log_message (LOG_INFO, "Disabling transmission of the \"Via\" header.");
+        log_message (LOG_INFO, 
+                     "Disabling transmission of the \"Via\" header.");
         return 0;
 }
 
@@ -856,31 +828,8 @@
 
 static HANDLE_FUNC (handle_obsolete)
 {
-<<<<<<< HEAD
-        child_configure (CHILD_MAXSPARESERVERS, get_long_arg (line, &match[2]));
-        return 0;
-}
-
-static HANDLE_FUNC (handle_minspareservers)
-{
-        child_configure (CHILD_MINSPARESERVERS, get_long_arg (line, &match[2]));
-        return 0;
-}
-
-static HANDLE_FUNC (handle_startservers)
-{
-        child_configure (CHILD_STARTSERVERS, get_long_arg (line, &match[2]));
-        return 0;
-}
-
-static HANDLE_FUNC (handle_maxrequestsperchild)
-{
-        child_configure (CHILD_MAXREQUESTSPERCHILD,
-                         get_long_arg (line, &match[2]));
-=======
         fprintf (stderr, "WARNING: obsolete config item on line %lu\n",
                  lineno);
->>>>>>> cd005a94
         return 0;
 }
 
@@ -951,18 +900,18 @@
         }
 
         if (conf->listen_addrs == NULL) {
-                conf->listen_addrs = vector_create ();
-                if (conf->listen_addrs == NULL) {
-                        log_message (LOG_WARNING, "Could not create a list "
-                                     "of listen addresses.");
-                        safefree (arg);
-                        return -1;
-                }
-        }
-
-        vector_append (conf->listen_addrs, arg, strlen (arg) + 1);
-
-        log_message (LOG_INFO, "Added address [%s] to listen addresses.", arg);
+               conf->listen_addrs = vector_create();
+               if (conf->listen_addrs == NULL) {
+                       log_message (LOG_WARNING, "Could not create a list "
+                                    "of listen addresses.");
+                       safefree (arg);
+                       return -1;
+               }
+        }
+
+        vector_append (conf->listen_addrs, arg, strlen(arg) + 1);
+
+        log_message(LOG_INFO, "Added address [%s] to listen addresses.", arg);
 
         safefree (arg);
         return 0;
@@ -1049,10 +998,10 @@
 static HANDLE_FUNC (handle_basicauth)
 {
         char *user, *pass;
-        user = get_string_arg (line, &match[2]);
+        user = get_string_arg(line, &match[2]);
         if (!user)
                 return -1;
-        pass = get_string_arg (line, &match[3]);
+        pass = get_string_arg(line, &match[3]);
         if (!pass) {
                 safefree (user);
                 return -1;
@@ -1144,19 +1093,19 @@
 
 #ifdef UPSTREAM_SUPPORT
 
-static enum proxy_type pt_from_string (const char *s)
-{
-        static const char pt_map[][7] = {
-                [PT_NONE] = "none",
-                [PT_HTTP] = "http",
-                [PT_SOCKS4] = "socks4",
-                [PT_SOCKS5] = "socks5",
-        };
-        unsigned i;
-        for (i = 0; i < sizeof (pt_map) / sizeof (pt_map[0]); i++)
-                if (!strcmp (pt_map[i], s))
-                        return i;
-        return PT_NONE;
+static enum proxy_type pt_from_string(const char *s)
+{
+       static const char pt_map[][7] = {
+               [PT_NONE] = "none",
+               [PT_HTTP] = "http",
+               [PT_SOCKS4] = "socks4",
+               [PT_SOCKS5] = "socks5",
+       };
+       unsigned i;
+       for (i = 0; i < sizeof (pt_map) / sizeof (pt_map[0]); i++)
+               if (!strcmp (pt_map[i], s))
+                       return i;
+       return PT_NONE;
 }
 
 static HANDLE_FUNC (handle_upstream)
@@ -1169,8 +1118,8 @@
         pltr = plist = (upstream_proxy_list_t *)
             safemalloc (sizeof (upstream_proxy_list_t));
         tmp = get_string_arg (line, &match[mi]);
-        pt = pt_from_string (tmp);
-        safefree (tmp);
+        pt = pt_from_string(tmp);
+        safefree(tmp);
         mi += 2;
 
         if (match[mi].rm_so != -1)
